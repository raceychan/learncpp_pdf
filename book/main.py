import argparse
import asyncio
import os
import shutil
import sys
import typing as ty
from dataclasses import dataclass
from multiprocessing.pool import Pool
from pathlib import Path

import aiohttp
import pdfkit
import pypdf
import pypdf.errors
from dotenv import dotenv_values
from rich.progress import Progress
from selectolax.lexbor import LexborHTMLParser, LexborNode

frozen = dataclass(frozen=True, slots=True, kw_only=True)

type SrcDstPairs = list[tuple[Path, Path]]


class _Sentinel: ...


SENTINEL = _Sentinel()


class ProcessingError(Exception): ...


class MissingDependencyError(ProcessingError): ...


class HTMLParsingError(ProcessingError): ...


class DownloadError(ProcessingError): ...


class MergingError(ProcessingError): ...


class ConvertionError(ProcessingError): ...


class FileMissingError(ProcessingError): ...


@frozen
class Config:
    DOWNLOAD_CONCURRENT_MAX: int = 200
    COMPUTE_PROCESS_MAX: int = os.cpu_count() or 1
    COMPUTE_PROCESS_TIMEOUT: int = 60
    PDF_CONVERTION_MAX_RETRY: int = 3
    BOOK_NAME: str = "learncpp.pdf"
    REMOVE_CACHE_ON_SUCCESS: bool = False

    LEARNCPP: str = "https://www.learncpp.com"
    PROJECT_ROOT: Path = Path(__file__).parent.parent
    CACHE_FOLDER: Path = PROJECT_ROOT / ".tmp"
    ERROR_LOG: Path = CACHE_FOLDER / "error"
    HTML_FOLDER: Path = CACHE_FOLDER / "html"
    HTML_CHAPTER: Path = HTML_FOLDER / "chapters"
    CHAPTER_OUTLINE: Path = HTML_FOLDER / "outline.html"
    PDF_FOLDER: Path = CACHE_FOLDER / "pdf"
    PDF_CHAPTER: Path = PDF_FOLDER / HTML_CHAPTER.name
    PDF_MERGED_CHAPTER_FOLDER: Path = PDF_FOLDER / "learncpp"

    @property
    def BOOK_PATH(self) -> Path:
        return self.PROJECT_ROOT / self.BOOK_NAME

    @classmethod
    def from_env(cls, env_file: Path = Path.cwd() / ".env") -> "Config":
        values = dotenv_values(env_file)
        for k, v in values.items():
            if val_type := cls.__annotations__.get(k):
                try:
                    values[k] = val_type(v)
                except ValueError as e:
                    raise ValueError(
                        f"Invalid value for {k}, make sure it can be parsed as {val_type}"
                    )
        return cls(**values)


def namesort(name: str) -> tuple[int, int | str]:
    """Used to sort filenames
    0 -> 9 -> "a" -> "z"
    """
    return (0, int(name)) if name.isdigit() else (1, name)


def _check_dependencies():
    deps = ["wkhtmltopdf"]
    for dep in deps:
        if dep_location := shutil.which(dep):
            continue
        raise MissingDependencyError(f"Dependency {dep} is not installed")


def _html_to_pdf(
    html: Path,
    dst_f: Path,
    options: dict = {"enable-local-file-access": ""},
) -> tuple[Exception | None, Path, Path]:
    post = Post.parse_html(name=html.stem, text=html.read_text())
    post.remove_elements()
    try:
        pdfkit.from_string(post.html, str(dst_f), options=options)
    except Exception as exc:
        return (exc, html, dst_f)
    else:
        return (None, html, dst_f)


def _merge_chapters(pdfs: list[Path], out: Path) -> Path:
    merger = pypdf.PdfWriter()
    for file in pdfs:
        try:
            merger.append(file)
        except FileNotFoundError as fe:
            raise MergingError(
                f"Failed to find {file}, make sure it exists or re-run the program to convert or download"
            ) from fe
        except pypdf.errors.PdfStreamError as pe:
            file.unlink()
            raise MergingError(
                f"Failed to merge {file} as the file is corrupted, please re-run the program to convert it again"
            )

    merger.write(out)
    merger.close()
    return out


@frozen
class Post:
    _REMOVE_ELEMENTS: ty.ClassVar[list[str]] = [
        "header.cryout",
        ".entry-content > .prevnext",
        ".comments-area",
    ]
    name: str
    root: LexborNode

    @property
    def html(self) -> str:
        assert self.root.html
        return self.root.html

    def remove_elements(self: "Post") -> None:
        for ele in self._REMOVE_ELEMENTS:
            if node := self.root.css_first(ele):
                node.decompose()

    @classmethod
    def parse_html(cls, *, name: str, text: str) -> "Post":
        root = LexborHTMLParser(text).root
        assert root
        return cls(name=name, root=root)


@frozen
class Chapter:
    no: str
    title: str
    link: str

    @property
    def filename(self) -> str:
        no = self.no.replace(".", "_").replace(" ", "_")
        return f"{no}.html"

    @classmethod
    def from_node(cls, chapter_node: LexborNode) -> "Chapter":
        chapter_no = chapter_node.css("div.lessontable-row-number")[0].text()
        title_node = chapter_node.css("div.lessontable-row-title")[0]
        title = title_node.text()
        link = title_node.css('a[href^="https://www.learncpp.com/cpp-tutorial/"]')[
            0
        ].attributes["href"]
        if not link:
            raise HTMLParsingError(f"Invalid link for {title}: {link}")
        return cls(no=chapter_no, title=title, link=link)


@frozen
class ChapterTable:
    "a groupd of chapters, e.g chapter 28.*"
    name: str
    chapters: tuple[Chapter, ...]

    @classmethod
    def from_node(cls, table_node: LexborNode) -> "ChapterTable":
        table_name = table_node.css('div.lessontable-header > a[name*="Chapter"]')[
            0
        ].attributes["name"]
        if not table_name:
            raise HTMLParsingError(f"Invalid table name: {table_name}")
        chapter_nodes = table_node.select("div.lessontable-row").matches
        chapters = tuple(
            Chapter.from_node(chapter_node) for chapter_node in chapter_nodes
        )
        return cls(name=table_name, chapters=chapters)


@frozen
class OutLinePage:
    root: LexborNode

    def content_tables(self):
        tables = self.root.select("div.lessontable").matches
        for table in tables:
            yield ChapterTable.from_node(table)

    @classmethod
    def parse_html(cls, text: str) -> "OutLinePage":
        outline_dom = LexborHTMLParser(text)
        if not outline_dom.body:
            raise HTMLParsingError("Failed to parse the html of the outline page")
        content = outline_dom.body.select("div.entry-content").matches[0]
        return cls(root=content)


class DownloadService:
    def __init__(
        self,
        session: aiohttp.ClientSession,
        sems: asyncio.Semaphore,
        home_url: str,
        progress: Progress,
    ):
        self._session = session
        self._sems = sems
        self._home_url = home_url
        self._progress = progress

    async def get_content(self, url: str = "/") -> str:
        async with self._sems:
            async with self._session.get(url) as response:
                res = await response.text()
        return res

    async def download_outline(self) -> OutLinePage:
        html = await self.get_content(self._home_url)
        outline = OutLinePage.parse_html(html)
        return outline

    async def download_chapter(self, link: str, dst_f: Path) -> None:
        res = await self.get_content(link)
        dst_f.write_text(res)
        self._progress.update(self.__download_task, advance=1)

    async def download_chapters(self, chapters_folder: Path, use_cache: bool) -> None:
        outline = await self.download_outline()
        todo = set()
        for table in outline.content_tables():
            table_folder = chapters_folder / table.name
            table_folder.mkdir(exist_ok=True)
            for chapter in table.chapters:
                dst_f = table_folder / chapter.filename
                if use_cache and dst_f.exists():
                    continue
                task = asyncio.create_task(self.download_chapter(chapter.link, dst_f))
                todo.add(task)

        if not todo:
            self._progress.log("Using cached htmls, skip download")
            return

        self.__download_task = self._progress.add_task("[red]Downloading HTMLs...")
        self._progress.update(self.__download_task, total=len(todo))

        done, _ = await asyncio.wait(todo, timeout=None)
        for t in done:
            if (e := t.exception()) is None:
                continue
            raise DownloadError(e)
        self._progress.log(f"Finished downloading {len(todo)} HTMLs")

    async def __aenter__(self) -> "DownloadService":
        await self._session.__aenter__()
        return self

    async def __aexit__(self, exc_type, exc, tbx) -> None:
        await self._session.__aexit__(exc_type, exc, tbx)


class FileManager:
    def __init__(
        self,
        cache_folder: Path,
        html_folder: Path,
        html_chapter: Path,
        pdf_folder: Path,
        pdf_chapter: Path,
        pdf_merged_chapter_folder: Path,
        error_log: Path,
    ):
        self.cache_folder = cache_folder
        self.html_folder = html_folder
        self.html_chapter = html_chapter
        self.pdf_folder = pdf_folder
        self.pdf_chapter = pdf_chapter
        self.pdf_merged_chapter_folder = pdf_merged_chapter_folder
        self.error_log = error_log
        self.__setup()

    def __setup(self) -> None:
        self.cache_folder.mkdir(exist_ok=True)
        self.html_folder.mkdir(exist_ok=True)
        self.html_chapter.mkdir(exist_ok=True)
        self.pdf_folder.mkdir(exist_ok=True)
        self.pdf_chapter.mkdir(exist_ok=True)
        self.pdf_merged_chapter_folder.mkdir(exist_ok=True)
        self.error_log.touch()

    @property
    def chapter_folders(self) -> list[Path]:
        chapter_folders = sorted(
            self.html_chapter.iterdir(),
            key=lambda f: namesort(f.stem.split("Chapter")[1]),
        )
        return chapter_folders

    def sorted_dst_dirs(self) -> list[list[Path]]:
        dst_dirs = []
        for chapter_folder in self.chapter_folders:
            pdf_chapter = self.pdf_chapter / chapter_folder.name
            pdf_chapter.mkdir(exist_ok=True)
            htmls = sorted(
                chapter_folder.iterdir(), key=lambda h: namesort(h.stem.split("_")[1])
            )
            pdf_files = [pdf_chapter / f"{src_f.stem}.pdf" for src_f in htmls]
            dst_dirs.append(pdf_files)
        return dst_dirs

    def sorted_dir_pairs(self, use_cache: bool) -> SrcDstPairs:
        res: SrcDstPairs = []
        if not self.chapter_folders:
            raise FileMissingError(
                "Missing HTMLs of every chapters, please download them first"
            )
        for chapter_folder in self.chapter_folders:
            pdf_chapter = self.pdf_chapter / chapter_folder.name
            pdf_chapter.mkdir(exist_ok=True)
            htmls = sorted(
                chapter_folder.iterdir(), key=lambda h: namesort(h.stem.split("_")[1])
            )
            for src_f in htmls:
                dst_f = pdf_chapter / f"{src_f.stem}.pdf"
                if use_cache and dst_f.exists():
                    continue
                res.append((src_f, dst_f))
        return res

    def remove_cache(self) -> None:
        shutil.rmtree(self.cache_folder)

    def append_error(self, error_info: str) -> None:
        with self.error_log.open(mode="a") as f:
            f.write(f"{error_info} \n")

    def append_errors(self, error_infos: list[Exception | None]) -> None:
        with self.error_log.open(mode="a") as f:
            for error_info in error_infos:
                if not error_info:
                    continue
                f.write(f"{error_info} \n")

    def read_errors(self) -> str:
        return self.error_log.read_text()


class Application:
    def __init__(
        self,
        *,
        bookfile: Path,
        cvt_max_retries: int,
        dl_service: DownloadService,
        file_mgr: FileManager,
        progress: Progress,
        worker_pool: Pool,
        worker_timeout: int,
        remove_cache_on_success: bool = False,
    ):
        self._bookfile = bookfile
        self._cvt_max_retries = cvt_max_retries
        self._dl_service = dl_service
        self._file_mgr = file_mgr
        self._progress = progress
        self._worker_pool = worker_pool
        self._worker_timeout = worker_timeout
        self._remove_cache_on_success = remove_cache_on_success
        self.__task_succeed = False

    async def __aenter__(self) -> ty.Self:
        self._progress.__enter__()
        self._worker_pool.__enter__()
        return self

    async def __aexit__(
        self, exctype: type[Exception], exc: Exception, traceback
    ) -> None:
        self.__exit_log()
        self._worker_pool.__exit__(exctype, exc, traceback)
        await self._dl_service.__aexit__(exctype, exc, traceback)
        self._progress.__exit__(exctype, exc, traceback)

    def __exit_log(self):
        self._progress.log("Cleaning up ...")
        if self.__task_succeed:
            self._progress.console.rule("[green]Application succeeded")
        else:
            self._progress.console.rule(f"[red]Application Failed")
            self._progress.console.log(
                f"[red]See details in [bold]{self._file_mgr.error_log}[/bold]",
            )

    def succeed(self) -> None:
        self.__task_succeed = True

    async def download_chapters(self, use_cache: bool = True) -> None:
        await self._dl_service.download_chapters(
            self._file_mgr.html_chapter, use_cache=use_cache
        )

    def _convert_to_pdf(
        self, dir_pairs: SrcDstPairs
    ) -> list[tuple[Exception | None, Path, Path]]:
        results: list[tuple[Exception | None, Path, Path]] = []
        if not dir_pairs:
            self._progress.log("Using cached pdfs, skip converting")
            return results

        for src_f, dst_f in dir_pairs:
            res = _html_to_pdf(src_f, dst_f)
            results.append(res)

        tasks = [
            self._worker_pool.apply_async(_html_to_pdf, args=(src_f, dst_f))
            for src_f, dst_f in dir_pairs
        ]
        convert_task = self._progress.add_task("[green]Converting HTMLs...")
        self._progress.update(convert_task, total=len(tasks))
        for task in tasks:
            res = task.get(timeout=self._worker_timeout)
            results.append(res)
            if isinstance(res[0], Exception):
                self._progress.log(f"Convert failed: {res[0]}")
            else:
                self._progress.update(convert_task, advance=1)
        return results

    def _failed_cvt_filter(
        self, results: list[tuple[Exception | None, Path, Path]]
    ) -> SrcDstPairs:
        return [(src_f, dst_f) for _, src_f, dst_f in results if not dst_f.exists()]

    def convert_and_retry(self, use_cache: bool = True) -> None:
        results = self._convert_to_pdf(self._file_mgr.sorted_dir_pairs(use_cache))
        failed_dirs = self._failed_cvt_filter(results)
        retries = 0
        errors: list[Exception | None] = []

        while failed_dirs and retries < self._cvt_max_retries:
            self._progress.log(
                f"{len(failed_dirs)} HTMLs can't be converted, retyring, {self._cvt_max_retries - retries} retries left"
            )
            new_results = self._convert_to_pdf(failed_dirs)
            errors = [exc for exc, _, _ in results]
            failed_dirs = self._failed_cvt_filter(new_results)
            retries += 1

        if failed_dirs:
            self._file_mgr.append_errors(errors)
            raise ConvertionError(
                f"Failed to convert {len(failed_dirs)} HTMLs after retries, check {self._file_mgr.error_log} for failed htmls"
            )

    def _merging_pdfs(self, merging_folder: Path) -> list[Path]:
        dst_dirs = self._file_mgr.sorted_dst_dirs()
        if not dst_dirs:
<<<<<<< HEAD
            raise ValueError("Missing PDFs to convert, convert them first")
=======
            raise FileMissingError("Missing HTMLs to convert, download them first")
>>>>>>> 12adb15c

        merging_task = self._progress.add_task("[cyan]Merging PDFs...")

        tasks = []
        merged: list[Path] = []

        for pdf_dirs in dst_dirs:
            chapter_idx = pdf_dirs[0].parent.stem.split("Chapter")[1]
            dst_f = merging_folder / f"chapter_{chapter_idx}.pdf"
            if dst_f.exists():
                merged.append(dst_f)
                continue
            task = self._worker_pool.apply_async(
                _merge_chapters, args=(pdf_dirs, dst_f)
            )
            tasks.append(task)

        if not tasks:
            self._progress.log("Using cached chapters, skip merging")
            self._progress.remove_task(merging_task)
            return merged

        self._progress.update(merging_task, total=len(tasks))

        for task in tasks:
            try:
                res = task.get(timeout=self._worker_timeout)
            except Exception as e:
                raise MergingError(f"{e}")
            merged.append(res)
            self._progress.update(merging_task, advance=1)
        return merged

    def merge_chapters(self, use_cache: bool = True):
        bookfile = self._bookfile
        if use_cache and bookfile.exists():
            self._progress.log(f"Book '{bookfile.name}' alreasy exists, skip merging")
            return bookfile
        merged = self._merging_pdfs(self._file_mgr.pdf_merged_chapter_folder)
        learncpp = _merge_chapters(merged, bookfile)
        self._file_mgr.pdf_merged_chapter_folder.rmdir()
        return learncpp

    def show_errors(self) -> None:
        error_logs = self._file_mgr.error_log.read_text()
        if not error_logs:
            self._progress.log("No errors found in the error log")
        for error_log in error_logs.split("\n"):
            self._progress.log(error_log)

    def application_succeeded(self):
        return not self._file_mgr.error_log.exists() or (
            self._file_mgr.read_errors() == ""
        )

    async def run(self, args: argparse.Namespace | _Sentinel = SENTINEL):
        if isinstance(args, _Sentinel):
            await self.download_chapters()
            self.convert_and_retry()
            self.merge_chapters()
        elif args.all:
            await self.download_chapters(use_cache=False)
            self.convert_and_retry(use_cache=False)
            self.merge_chapters(use_cache=False)
        else:
            if args.download:
                await self.download_chapters(use_cache=False)
                self._progress.log("Chapters downloaded")
            if args.convert:
                self.convert_and_retry(use_cache=False)
                self._progress.log("HTMLs Converted")
            if args.merge:
                self.merge_chapters(use_cache=False)
                self._progress.log("PDFs merged")
            if args.rmcache:
                self._file_mgr.remove_cache()
                self._progress.log("Cache removed")
            if args.showerrors:
                self.show_errors()

        if self.application_succeeded():
            self.succeed()
            if self._remove_cache_on_success:
                self._file_mgr.remove_cache()


def sessoin_factory(timeout: int = 120) -> aiohttp.ClientSession:
    client_timeout = aiohttp.ClientTimeout(total=timeout, connect=30)
    session = aiohttp.ClientSession()
    return session


def app_factory(config: Config) -> Application:
    sems = asyncio.Semaphore(value=config.DOWNLOAD_CONCURRENT_MAX)
    progress = Progress()
    dl_service = DownloadService(
        session=sessoin_factory(),
        sems=sems,
        home_url=config.LEARNCPP,
        progress=progress,
    )
    file_mgr = FileManager(
        cache_folder=config.CACHE_FOLDER,
        html_folder=config.HTML_FOLDER,
        html_chapter=config.HTML_CHAPTER,
        pdf_folder=config.PDF_FOLDER,
        pdf_chapter=config.PDF_CHAPTER,
        pdf_merged_chapter_folder=config.PDF_MERGED_CHAPTER_FOLDER,
        error_log=config.ERROR_LOG,
    )
    pool = Pool(processes=config.COMPUTE_PROCESS_MAX)

    app = Application(
        bookfile=config.BOOK_PATH,
        cvt_max_retries=config.PDF_CONVERTION_MAX_RETRY,
        dl_service=dl_service,
        file_mgr=file_mgr,
        progress=progress,
        worker_pool=pool,
        worker_timeout=config.COMPUTE_PROCESS_TIMEOUT,
    )
    return app


def parse_args() -> argparse.Namespace:
    parser = argparse.ArgumentParser()

    parser.add_argument(
        "-D",
        "--download",
        dest="download",
        help="Downloading articles from learcpp.com",
        action="store_true",
    )

    parser.add_argument(
        "-C",
        "--convert",
        dest="convert",
        help="Converting downloaded htmls to pdfs",
        action="store_true",
    )
    parser.add_argument(
        "-M", "--merge", help="Merging Chapters into a single book", action="store_true"
    )
    parser.add_argument(
        "-A", "--all", help="Download, convert and merge", action="store_true"
    )
    parser.add_argument("-R", "--rmcache", help="Remove cache", action="store_true")
    parser.add_argument("-S", "--showerrors", help="Show errors", action="store_true")
    args = parser.parse_args()
    return args


async def main():
    _check_dependencies()
    config = Config.from_env()
    args = parse_args() if len(sys.argv) > 1 else SENTINEL
    async with app_factory(config) as app:
        await app.run(args)


if __name__ == "__main__":
    asyncio.run(main())<|MERGE_RESOLUTION|>--- conflicted
+++ resolved
@@ -30,19 +30,48 @@
 class ProcessingError(Exception): ...
 
 
-class MissingDependencyError(ProcessingError): ...
+class MissingDependencyError(ProcessingError):
+
+    def __init__(self, dep: str) -> None:
+        super().__init__(f"Missing dependency: {dep}")
 
 
 class HTMLParsingError(ProcessingError): ...
 
 
-class DownloadError(ProcessingError): ...
-
-
-class MergingError(ProcessingError): ...
-
-
-class ConvertionError(ProcessingError): ...
+class DownloadError(ProcessingError):
+    code: int
+    detail: str
+
+    def __init__(self, code: int, detail: str) -> None:
+        super().__init__(f"Download error: {code} {detail}")
+
+
+class MergingError(ProcessingError):
+    file: Path
+
+
+class PDFNotFoundError(MergingError):
+
+    def __init__(self, file: Path):
+        super().__init__(
+            f"Failed to find {file}, make sure it exists or re-run the program to convert or download"
+        )
+
+
+class CorruptedPDFError(MergingError):
+
+    def __init__(self, file: Path):
+        super().__init__(
+            f"Failed to convert {file} as the file is corrupted, please re-run the program to convert it again"
+        )
+
+
+class ConvertionError(ProcessingError):
+    def __init__(self, failed_num: int, error_path: Path):
+        super().__init__(
+            f"Failed to convert {failed_num} HTMLs after retries, check {error_path} for failed htmls"
+        )
 
 
 class FileMissingError(ProcessingError): ...
@@ -98,7 +127,7 @@
     for dep in deps:
         if dep_location := shutil.which(dep):
             continue
-        raise MissingDependencyError(f"Dependency {dep} is not installed")
+        raise MissingDependencyError(dep=dep)
 
 
 def _html_to_pdf(
@@ -122,14 +151,10 @@
         try:
             merger.append(file)
         except FileNotFoundError as fe:
-            raise MergingError(
-                f"Failed to find {file}, make sure it exists or re-run the program to convert or download"
-            ) from fe
+            raise PDFNotFoundError(file) from fe
         except pypdf.errors.PdfStreamError as pe:
             file.unlink()
-            raise MergingError(
-                f"Failed to merge {file} as the file is corrupted, please re-run the program to convert it again"
-            )
+            raise CorruptedPDFError(file) from pe
 
     merger.write(out)
     merger.close()
@@ -160,7 +185,7 @@
     def parse_html(cls, *, name: str, text: str) -> "Post":
         root = LexborHTMLParser(text).root
         assert root
-        return cls(name=name, root=root)
+        return cls(name=name, root=root)  # type: ignore
 
 
 @frozen
@@ -184,7 +209,7 @@
         ].attributes["href"]
         if not link:
             raise HTMLParsingError(f"Invalid link for {title}: {link}")
-        return cls(no=chapter_no, title=title, link=link)
+        return cls(no=chapter_no, title=title, link=link)  # type: ignore
 
 
 @frozen
@@ -204,7 +229,7 @@
         chapters = tuple(
             Chapter.from_node(chapter_node) for chapter_node in chapter_nodes
         )
-        return cls(name=table_name, chapters=chapters)
+        return cls(name=table_name, chapters=chapters)  # type: ignore
 
 
 @frozen
@@ -222,7 +247,7 @@
         if not outline_dom.body:
             raise HTMLParsingError("Failed to parse the html of the outline page")
         content = outline_dom.body.select("div.entry-content").matches[0]
-        return cls(root=content)
+        return cls(root=content)  # type: ignore
 
 
 class DownloadService:
@@ -239,9 +264,12 @@
         self._progress = progress
 
     async def get_content(self, url: str = "/") -> str:
-        async with self._sems:
-            async with self._session.get(url) as response:
-                res = await response.text()
+        try:
+            async with self._sems:
+                async with self._session.get(url, raise_for_status=True) as response:
+                    res = await response.text()
+        except aiohttp.ClientResponseError as ce:
+            raise DownloadError(code=ce.status, detail=str(ce.request_info))
         return res
 
     async def download_outline(self) -> OutLinePage:
@@ -278,7 +306,7 @@
         for t in done:
             if (e := t.exception()) is None:
                 continue
-            raise DownloadError(e)
+            raise e
         self._progress.log(f"Finished downloading {len(todo)} HTMLs")
 
     async def __aenter__(self) -> "DownloadService":
@@ -437,10 +465,6 @@
             self._progress.log("Using cached pdfs, skip converting")
             return results
 
-        for src_f, dst_f in dir_pairs:
-            res = _html_to_pdf(src_f, dst_f)
-            results.append(res)
-
         tasks = [
             self._worker_pool.apply_async(_html_to_pdf, args=(src_f, dst_f))
             for src_f, dst_f in dir_pairs
@@ -478,18 +502,12 @@
 
         if failed_dirs:
             self._file_mgr.append_errors(errors)
-            raise ConvertionError(
-                f"Failed to convert {len(failed_dirs)} HTMLs after retries, check {self._file_mgr.error_log} for failed htmls"
-            )
+            raise ConvertionError(len(failed_dirs), self._file_mgr.error_log)
 
     def _merging_pdfs(self, merging_folder: Path) -> list[Path]:
         dst_dirs = self._file_mgr.sorted_dst_dirs()
         if not dst_dirs:
-<<<<<<< HEAD
-            raise ValueError("Missing PDFs to convert, convert them first")
-=======
             raise FileMissingError("Missing HTMLs to convert, download them first")
->>>>>>> 12adb15c
 
         merging_task = self._progress.add_task("[cyan]Merging PDFs...")
 
@@ -530,7 +548,8 @@
             return bookfile
         merged = self._merging_pdfs(self._file_mgr.pdf_merged_chapter_folder)
         learncpp = _merge_chapters(merged, bookfile)
-        self._file_mgr.pdf_merged_chapter_folder.rmdir()
+
+        shutil.rmtree(self._file_mgr.pdf_merged_chapter_folder)
         return learncpp
 
     def show_errors(self) -> None:
